--- conflicted
+++ resolved
@@ -587,43 +587,18 @@
           flexDirection: 'column',
           maxHeight: 'calc(100vh - 1rem)',
         }}>
-<<<<<<< HEAD
           {conversations.map(c => {
             return (
               <div className="buttonHover" onClick={getConversationCallback(c.id!)} style={{
-=======
-          {/*
-          <input id="searchInput" type="text" placeholder="Search conversations" style={{
-            border: 0,
-            position: 'relative',
-            top: '1px',
-            outline: 0,
-            borderRadius: '0.5rem',
-            fontSize: '16px',
-            padding: '0.5rem',
-            marginBottom: '0.5rem',
-          }} />
-          */}
-          <div style={{ overflow: 'auto' }}>
-            {conversations.map(c => (
-              <div className="buttonHover" onClick={getConversationCallback(c)} style={{
->>>>>>> 236b2177
                 padding: '0.5rem',
                 cursor: 'pointer',
                 userSelect: 'none',
                 borderRadius: '0.5rem',
               }}>
-<<<<<<< HEAD
                 {formatTitle(c.name)}
               </div>
             );
           })}
-=======
-                {c.replace('.json', '')}
-              </div>
-            ))}
-          </div>
->>>>>>> 236b2177
         </div>
       );
     } else if (selectedModal === 'prompt') {
